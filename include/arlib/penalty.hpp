#ifndef BOOST_PENALTY_BASED_ALTERNATIVE_ROUTING_HPP
#define BOOST_PENALTY_BASED_ALTERNATIVE_ROUTING_HPP

#include <boost/graph/graph_concepts.hpp>
#include <boost/graph/graph_traits.hpp>
#include <boost/graph/properties.hpp>

#include <arlib/details/penalty_impl.hpp>
#include <arlib/graph_types.hpp>
#include <arlib/graph_utils.hpp>

#include <queue>
#include <unordered_map>
#include <unordered_set>
#include <vector>

/**
 * @brief Algorithms and utilities for Boost::Graph
 */
namespace arlib {

/**
 * @brief An implementation of Penalty method to compute alternative routes for
 * Boost::Graph.
 *
 * This implementation refers to the following publication:
 * Andreas Paraskevopoulos, Christos Zaroliagis. Improved Alternative Route
 * Planning. Daniele Frigioni and Sebastian Stiller. ATMOS - 13th Workshop on
 * Algorithmic Approaches for Transportation Modelling, Optimization, and
 * Systems - 2013, Sep 2013, Sophia Antipolis, France.
 *
 * @tparam Graph A Boost::PropertyGraph having at least one edge
 *         property with tag boost::edge_weight_t.
 * @tparam Vertex A vertex_descriptor of PropertyGraph.
 * @param G The graph.
 * @param s The source node.
 * @param t The target node.
 * @param k The number of alternative paths to compute
 * @param theta The similarity threshold. A candidate path is accepted as
 *              alternative route iff its similarity wrt all the other
 *              alternative paths is less than @p theta
 * @param p The penalty factor for edges in the candidate path.
 * @param r The penalty factor for edges incoming and outgoing to/from vertices
 *          of the candidate path.
 * @param max_nb_updates The maximum number of times an edge can be penalized.
 * @param max_nb_steps The maximum number of steps of the algorithm (timeout).
 *
 * @return A vector of at maximum @p k alternative paths.
 */
template <
<<<<<<< HEAD
    typename Graph, typename WeightMap, typename MultiPredecessorMap,
    typename Vertex = typename boost::graph_traits<Graph>::vertex_descriptor>
void penalty_ag(
    const Graph &G, WeightMap const &original_weight,
    MultiPredecessorMap &predecessors, Vertex s, Vertex t, int k, double theta,
    double p, double r, int max_nb_updates, int max_nb_steps,
=======
    typename Graph, typename WeightMap,
    typename Vertex = typename boost::graph_traits<Graph>::vertex_descriptor>
std::vector<Path<Graph>> penalty_ag(
    const Graph &G, WeightMap const &original_weight, Vertex s, Vertex t, int k,
    double theta, double p, double r, int max_nb_updates, int max_nb_steps,
>>>>>>> df43d845
    shortest_path_algorithm algorithm = shortest_path_algorithm::dijkstra) {
  using namespace boost;
  using Edge = typename graph_traits<Graph>::edge_descriptor;
  using Length = typename boost::property_traits<typename boost::property_map<
      Graph, boost::edge_weight_t>::type>::value_type;
<<<<<<< HEAD

  BOOST_CONCEPT_ASSERT((VertexAndEdgeListGraphConcept<Graph>));
  BOOST_CONCEPT_ASSERT((LvaluePropertyMapConcept<WeightMap, Edge>));

  // P_LO set of k paths
  auto resPathsEdges = std::vector<std::vector<Edge>>{};
  auto resEdges = std::vector<std::unordered_set<Edge, boost::hash<Edge>>>{};
=======
>>>>>>> df43d845

  BOOST_CONCEPT_ASSERT((VertexAndEdgeListGraphConcept<Graph>));
  BOOST_CONCEPT_ASSERT((LvaluePropertyMapConcept<WeightMap, Edge>));

  // P_LO set of k paths
  auto resPaths = std::vector<Path<Graph>>{};
  // Make a local weight map to avoid modifying existing graph.
  auto penalty = details::penalty_functor{original_weight};

  // Make shortest path algorithm function
  auto compute_shortest_path =
      details::build_shortest_path_fn(algorithm, G, original_weight);

  // Compute shortest path from s to t
  auto distance_s = std::vector<Length>(num_vertices(G));
  auto distance_t = std::vector<Length>(num_vertices(G));
  auto sp =
      details::dijkstra_shortest_path_two_ways(G, s, t, distance_s, distance_t);
  assert(sp);

  // P_LO <-- {shortest path p_0(s, t)};
<<<<<<< HEAD
  resPathsEdges.push_back(*sp);
  resEdges.emplace_back(sp->begin(), sp->end());
=======
  resPaths.emplace_back(
      build_graph_from_edges(*sp, G),
      details::compute_length_from_edges(*sp, G, original_weight));
>>>>>>> df43d845

  // If we need the shortest path only
  if (k == 1) {
    details::fill_multi_predecessor(resPathsEdges.begin(), resPathsEdges.end(),
                                    G, predecessors);
    return;
  }

  // Initialize map for penalty bounds
  auto penalty_bounds = std::unordered_map<Edge, int, boost::hash<Edge>>{};

  // Penalize sp edges
  details::penalize_candidate_path(*sp, G, s, t, p, r, penalty, distance_s,
                                   distance_t, penalty_bounds, max_nb_updates);

  int step = 0;
  using Index = std::size_t;
  while (resPathsEdges.size() < static_cast<Index>(k) && step < max_nb_steps) {
    auto p_tmp = compute_shortest_path(G, s, t, penalty);

    // Penalize p_tmp edges
    details::penalize_candidate_path(*p_tmp, G, s, t, p, r, penalty, distance_s,
                                     distance_t, penalty_bounds,
                                     max_nb_updates);
    ++step;

    // If p_tmp is sufficiently dissimilar to other alternative paths, accept it
    bool is_valid_path = true;
<<<<<<< HEAD
    for (const auto &alt_path : resEdges) {
      if (details::compute_similarity(*p_tmp, alt_path, original_weight) >
          theta) {
=======
    for (const auto &alt_path : resPaths) {
      if (details::compute_similarity(
              *p_tmp, alt_path, get(edge_weight, alt_path.graph())) > theta) {
>>>>>>> df43d845
        is_valid_path = false;
        break;
      }
    }

    if (is_valid_path) {
<<<<<<< HEAD
      resPathsEdges.push_back(*p_tmp);
      resEdges.emplace_back(p_tmp->begin(), p_tmp->end());
=======
      resPaths.emplace_back(
          build_graph_from_edges(*p_tmp, G),
          details::compute_length_from_edges(*p_tmp, G, original_weight));
>>>>>>> df43d845
    }
  }

  // Beforer returning, populate predecessors map
  details::fill_multi_predecessor(resPathsEdges.begin(), resPathsEdges.end(), G,
                                  predecessors);
}

template <typename PropertyGraph, typename MultiPredecessorMap,
          typename Vertex =
              typename boost::graph_traits<PropertyGraph>::vertex_descriptor>
void penalty_ag(
    const PropertyGraph &G, MultiPredecessorMap &predecessors, Vertex s,
    Vertex t, int k, double theta, double p, double r, int max_nb_updates,
    int max_nb_steps,
    shortest_path_algorithm algorithm = shortest_path_algorithm::dijkstra) {
  using namespace boost;
  using Edge = typename graph_traits<PropertyGraph>::edge_descriptor;

  BOOST_CONCEPT_ASSERT(
      (PropertyGraphConcept<PropertyGraph, Edge, edge_weight_t>));

  auto weight = get(edge_weight, G);
  penalty_ag(G, weight, predecessors, s, t, k, theta, p, r, max_nb_updates,
             max_nb_steps, algorithm);
}

template <typename PropertyGraph,
          typename Vertex =
              typename boost::graph_traits<PropertyGraph>::vertex_descriptor>
std::vector<Path<PropertyGraph>> penalty_ag(
    const PropertyGraph &G, Vertex s, Vertex t, int k, double theta, double p,
    double r, int max_nb_updates, int max_nb_steps,
    shortest_path_algorithm algorithm = shortest_path_algorithm::dijkstra) {
  using namespace boost;
  using Edge = typename graph_traits<PropertyGraph>::edge_descriptor;

  BOOST_CONCEPT_ASSERT(
      (PropertyGraphConcept<PropertyGraph, Edge, edge_weight_t>));

  auto weight = get(edge_weight, G);
  return penalty_ag(G, weight, s, t, k, theta, p, r, max_nb_updates,
                    max_nb_steps, algorithm);
}
} // namespace arlib

#endif<|MERGE_RESOLUTION|>--- conflicted
+++ resolved
@@ -48,26 +48,17 @@
  * @return A vector of at maximum @p k alternative paths.
  */
 template <
-<<<<<<< HEAD
     typename Graph, typename WeightMap, typename MultiPredecessorMap,
     typename Vertex = typename boost::graph_traits<Graph>::vertex_descriptor>
 void penalty_ag(
     const Graph &G, WeightMap const &original_weight,
     MultiPredecessorMap &predecessors, Vertex s, Vertex t, int k, double theta,
     double p, double r, int max_nb_updates, int max_nb_steps,
-=======
-    typename Graph, typename WeightMap,
-    typename Vertex = typename boost::graph_traits<Graph>::vertex_descriptor>
-std::vector<Path<Graph>> penalty_ag(
-    const Graph &G, WeightMap const &original_weight, Vertex s, Vertex t, int k,
-    double theta, double p, double r, int max_nb_updates, int max_nb_steps,
->>>>>>> df43d845
     shortest_path_algorithm algorithm = shortest_path_algorithm::dijkstra) {
   using namespace boost;
   using Edge = typename graph_traits<Graph>::edge_descriptor;
   using Length = typename boost::property_traits<typename boost::property_map<
       Graph, boost::edge_weight_t>::type>::value_type;
-<<<<<<< HEAD
 
   BOOST_CONCEPT_ASSERT((VertexAndEdgeListGraphConcept<Graph>));
   BOOST_CONCEPT_ASSERT((LvaluePropertyMapConcept<WeightMap, Edge>));
@@ -75,8 +66,6 @@
   // P_LO set of k paths
   auto resPathsEdges = std::vector<std::vector<Edge>>{};
   auto resEdges = std::vector<std::unordered_set<Edge, boost::hash<Edge>>>{};
-=======
->>>>>>> df43d845
 
   BOOST_CONCEPT_ASSERT((VertexAndEdgeListGraphConcept<Graph>));
   BOOST_CONCEPT_ASSERT((LvaluePropertyMapConcept<WeightMap, Edge>));
@@ -98,14 +87,8 @@
   assert(sp);
 
   // P_LO <-- {shortest path p_0(s, t)};
-<<<<<<< HEAD
   resPathsEdges.push_back(*sp);
   resEdges.emplace_back(sp->begin(), sp->end());
-=======
-  resPaths.emplace_back(
-      build_graph_from_edges(*sp, G),
-      details::compute_length_from_edges(*sp, G, original_weight));
->>>>>>> df43d845
 
   // If we need the shortest path only
   if (k == 1) {
@@ -134,29 +117,17 @@
 
     // If p_tmp is sufficiently dissimilar to other alternative paths, accept it
     bool is_valid_path = true;
-<<<<<<< HEAD
     for (const auto &alt_path : resEdges) {
       if (details::compute_similarity(*p_tmp, alt_path, original_weight) >
           theta) {
-=======
-    for (const auto &alt_path : resPaths) {
-      if (details::compute_similarity(
-              *p_tmp, alt_path, get(edge_weight, alt_path.graph())) > theta) {
->>>>>>> df43d845
         is_valid_path = false;
         break;
       }
     }
 
     if (is_valid_path) {
-<<<<<<< HEAD
       resPathsEdges.push_back(*p_tmp);
       resEdges.emplace_back(p_tmp->begin(), p_tmp->end());
-=======
-      resPaths.emplace_back(
-          build_graph_from_edges(*p_tmp, G),
-          details::compute_length_from_edges(*p_tmp, G, original_weight));
->>>>>>> df43d845
     }
   }
 
